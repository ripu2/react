{
  "files": [
    "CONTRIBUTORS.md",
    "README.md"
  ],
  "imageSize": 100,
  "commit": true,
  "commitConvention": "angular",
  "contributors": [
    {
      "login": "ferdaber",
      "name": "Ferdy Budhidharma",
      "avatar_url": "https://avatars2.githubusercontent.com/u/12239873?v=4",
      "profile": "https://github.com/ferdaber",
      "contributions": [
        "review",
        "maintenance",
        "content"
      ]
    },
    {
      "login": "sw-yx",
      "name": "swyx",
      "avatar_url": "https://avatars1.githubusercontent.com/u/6764957?v=4",
      "profile": "https://twitter.com/swyx",
      "contributions": [
        "ideas",
        "review",
        "maintenance",
        "content",
        "question"
      ]
    },
    {
      "login": "eps1lon",
      "name": "Sebastian Silbermann",
      "avatar_url": "https://avatars3.githubusercontent.com/u/12292047?v=4",
      "profile": "https://github.com/eps1lon",
      "contributions": [
        "review",
        "maintenance",
        "content"
      ]
    },
    {
      "login": "Attrash-Islam",
      "name": "Islam Attrash",
      "avatar_url": "https://avatars0.githubusercontent.com/u/7091543?v=4",
      "profile": "https://www.linkedin.com/in/islam-attrash-46703a94/",
      "contributions": [
        "maintenance",
        "content"
      ]
    },
    {
      "login": "stephenkoo",
      "name": "Stephen Koo",
      "avatar_url": "https://avatars2.githubusercontent.com/u/18624246?v=4",
      "profile": "https://stephenkoo.github.io/",
      "contributions": [
        "question",
        "example"
      ]
    },
    {
      "login": "andreasgruenh",
      "name": "Andreas",
      "avatar_url": "https://avatars2.githubusercontent.com/u/12122390?v=4",
      "profile": "https://github.com/andreasgruenh",
      "contributions": [
        "code",
        "doc",
        "infra"
      ]
    },
    {
      "login": "arvindcheenu",
      "name": "Arvind Srinivasan",
      "avatar_url": "https://avatars2.githubusercontent.com/u/13925213?v=4",
      "profile": "https://github.com/arvindcheenu",
      "contributions": [
        "code",
        "content",
        "doc",
        "maintenance"
      ]
    },
    {
<<<<<<< HEAD
      "login": "williamrjribeiro",
      "name": "William R. J. Ribeiro",
      "avatar_url": "https://avatars2.githubusercontent.com/u/1503499?v=4",
      "profile": "http://www.williamrjribeiro.com",
      "contributions": [
        "ideas"
=======
      "login": "alexandrudanpop",
      "name": "Alexandru-Dan Pop",
      "avatar_url": "https://avatars0.githubusercontent.com/u/15979292?v=4",
      "profile": "https://alexandrudanpop.dev/",
      "contributions": [
        "doc"
>>>>>>> 1f2ff593
      ]
    }
  ],
  "contributorsPerLine": 7,
  "projectName": "react",
  "projectOwner": "typescript-cheatsheets",
  "repoType": "github",
  "repoHost": "https://github.com",
  "skipCi": true
}<|MERGE_RESOLUTION|>--- conflicted
+++ resolved
@@ -86,21 +86,21 @@
       ]
     },
     {
-<<<<<<< HEAD
       "login": "williamrjribeiro",
       "name": "William R. J. Ribeiro",
       "avatar_url": "https://avatars2.githubusercontent.com/u/1503499?v=4",
       "profile": "http://www.williamrjribeiro.com",
       "contributions": [
         "ideas"
-=======
+      ]
+    },
+    {
       "login": "alexandrudanpop",
       "name": "Alexandru-Dan Pop",
       "avatar_url": "https://avatars0.githubusercontent.com/u/15979292?v=4",
       "profile": "https://alexandrudanpop.dev/",
       "contributions": [
         "doc"
->>>>>>> 1f2ff593
       ]
     }
   ],
