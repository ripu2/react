--- conflicted
+++ resolved
@@ -32,20 +32,22 @@
       ]
     },
     {
-<<<<<<< HEAD
-      "login": "Attrash-Islam",
-      "name": "Islam Attrash",
-      "avatar_url": "https://avatars0.githubusercontent.com/u/7091543?v=4",
-      "profile": "https://www.linkedin.com/in/islam-attrash-46703a94/",
-      "contributions": [
-=======
       "login": "eps1lon",
       "name": "Sebastian Silbermann",
       "avatar_url": "https://avatars3.githubusercontent.com/u/12292047?v=4",
       "profile": "https://github.com/eps1lon",
       "contributions": [
         "review",
->>>>>>> 4be6fc9c
+        "maintenance",
+        "content"
+      ]
+    },
+    {
+      "login": "Attrash-Islam",
+      "name": "Islam Attrash",
+      "avatar_url": "https://avatars0.githubusercontent.com/u/7091543?v=4",
+      "profile": "https://www.linkedin.com/in/islam-attrash-46703a94/",
+      "contributions": [
         "maintenance",
         "content"
       ]
